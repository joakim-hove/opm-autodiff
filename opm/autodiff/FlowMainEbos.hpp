--- conflicted
+++ resolved
@@ -65,7 +65,6 @@
         typedef typename Simulator::ReservoirState ReservoirState;
         typedef typename Simulator::OutputWriter OutputWriter;
 
-<<<<<<< HEAD
         /// This is the main function of Flow.
         /// It runs a complete simulation, with the given grid and
         /// simulator classes, based on user command-line input.  The
@@ -154,11 +153,6 @@
             }
 #endif
         }
-=======
-        typedef typename TTAG(EclFlowProblem) TypeTag;
-        typedef typename GET_PROP_TYPE(TypeTag, Simulator) EbosSimulator;
-        typedef typename GET_PROP_TYPE(TypeTag, Grid) Grid;
->>>>>>> 42ab4d13
 
         // Print startup message if on output rank.
         void printStartupMessage()
@@ -348,7 +342,6 @@
             ebosSimulator_.reset(new EbosSimulator(/*verbose=*/false));
             ebosSimulator_->model().applyInitialSolution();
 
-<<<<<<< HEAD
             try {
                 if (output_cout_) {
                     MissingFeatures::checkKeywords(deck());
@@ -360,22 +353,6 @@
                 // Possible to force initialization only behavior (NOSIM).
                 if (param_.has("nosim")) {
                     const bool nosim = param_.get<bool>("nosim");
-=======
-            Base::deck_ = ebosSimulator_->gridManager().deck();
-            Base::eclipse_state_ = ebosSimulator_->gridManager().eclState();
-
-            try {
-                if (Base::output_cout_) {
-                    MissingFeatures::checkKeywords(*Base::deck_);
-                }
-
-                IOConfig& ioConfig = Base::eclipse_state_->getIOConfig();
-                ioConfig.setOutputDir(Base::output_dir_);
-
-                // Possible to force initialization only behavior (NOSIM).
-                if (Base::param_.has("nosim")) {
-                    const bool nosim = Base::param_.get<bool>("nosim");
->>>>>>> 42ab4d13
                     ioConfig.overrideNOSIM( nosim );
                 }
             }
@@ -557,138 +534,7 @@
             {
                 return;
             }
-        }
-
-        // Create grid and property objects.
-        // Writes to:
-        //   grid_init_
-        //   material_law_manager_
-        //   fluidprops_
-        //   rock_comp_
-        //   gravity_
-        //   use_local_perm_
-        //   geoprops_
-        void setupGridAndProps()
-        {
-            Dune::CpGrid& grid = ebosSimulator_->gridManager().grid();
-
-            //Base::material_law_manager_ = ebosSimulator_->problem().materialLawManager();
-
-            grid.switchToGlobalView();
-            // Create material law manager.
-            std::vector<int> compressedToCartesianIdx;
-            Opm::createGlobalCellArray(grid, compressedToCartesianIdx);
-            material_law_manager_.reset(new MaterialLawManager());
-            material_law_manager_->initFromDeck(*deck_, *eclipse_state_, compressedToCartesianIdx);
-
-
-
-            grid_init_.reset(new GridInit<Grid>());
-            grid_init_->setGrid(grid);
-
-            // create the legacy properties objects
-            Base::fluidprops_.reset(new BlackoilPropsAdFromDeck(*deck_,
-                                                                *eclipse_state_,
-                                                                Base::material_law_manager_,
-                                                                grid));
-            // Gravity.
-            assert(UgGridHelpers::dimensions(grid) == 3);
-            Base::gravity_.fill(0.0);
-            Base::gravity_[2] = Base::deck_->hasKeyword("NOGRAV")
-                ? Base::param_.getDefault("gravity", 0.0)
-                : Base::param_.getDefault("gravity", unit::gravity);
-
-            // Geological properties
-            Base::use_local_perm_ = true;
-            geoprops_.reset(new DerivedGeology(grid,
-                                               *Base::fluidprops_,
-                                               *Base::eclipse_state_,
-                                               Base::use_local_perm_,
-                                               Base::gravity_.data()));
-
-        }
-
-        // Initialise the reservoir state. Updated fluid props for SWATINIT.
-        // Writes to:
-        //   state_
-        //   threshold_pressures_
-        //   fluidprops_ (if SWATINIT is used)
-        void setupState()
-        {
-            const PhaseUsage pu = Opm::phaseUsageFromDeck(*deck_);
-            const Grid& grid = Base::grid_init_->grid();
-
-            // Need old-style fluid object for init purposes (only).
-            BlackoilPropertiesFromDeck props(*deck_,
-                                             *Base::eclipse_state_,
-                                             Base::material_law_manager_,
-                                             grid.size(/*codim=*/0),
-                                             grid.globalCell().data(),
-                                             grid.logicalCartesianSize().data(),
-                                             param_);
-
-
-            // Init state variables (saturation and pressure).
-            if (param_.has("init_saturation")) {
-                state_.reset(new ReservoirState(grid.size(/*codim=*/0),
-                                                grid.numFaces(),
-                                                props.numPhases()));
-
-                initStateBasic(grid.size(/*codim=*/0),
-                               grid.globalCell().data(),
-                               grid.logicalCartesianSize().data(),
-                               grid.numFaces(),
-                               Opm::UgGridHelpers::faceCells(grid),
-                               Opm::UgGridHelpers::beginFaceCentroids(grid),
-                               Opm::UgGridHelpers::beginCellCentroids(grid),
-                               Grid::dimension,
-                               props, param_, gravity_[2], *state_);
-
-                initBlackoilSurfvol(Opm::UgGridHelpers::numCells(grid), props, *state_);
-
-                enum { Oil = BlackoilPhases::Liquid, Gas = BlackoilPhases::Vapour };
-                if (pu.phase_used[Oil] && pu.phase_used[Gas]) {
-                    const int numPhases = props.numPhases();
-                    const int numCells  = Opm::UgGridHelpers::numCells(grid);
-
-                    // Uglyness 1: The state is a templated type, here we however make explicit use BlackoilState.
-                    auto& gor = state_->getCellData( BlackoilState::GASOILRATIO );
-                    const auto& surface_vol = state_->getCellData( BlackoilState::SURFACEVOL );
-                    for (int c = 0; c < numCells; ++c) {
-                        // Uglyness 2: Here we explicitly use the layout of the saturation in the surface_vol field.
-                        gor[c] = surface_vol[ c * numPhases + pu.phase_pos[Gas]] / surface_vol[ c * numPhases + pu.phase_pos[Oil]];
-                    }
-                }
-            } else if (deck_->hasKeyword("EQUIL")) {
-                // Which state class are we really using - what a f... mess?
-                state_.reset( new ReservoirState( Opm::UgGridHelpers::numCells(grid),
-                                                  Opm::UgGridHelpers::numFaces(grid),
-                                                  props.numPhases()));
-
-                initStateEquil(grid, props, *deck_, *Base::eclipse_state_, gravity_[2], *state_);
-                //state_.faceflux().resize(Opm::UgGridHelpers::numFaces(grid), 0.0);
-            } else {
-                state_.reset( new ReservoirState( Opm::UgGridHelpers::numCells(grid),
-                                                  Opm::UgGridHelpers::numFaces(grid),
-                                                  props.numPhases()));
-                initBlackoilStateFromDeck(Opm::UgGridHelpers::numCells(grid),
-                                          Opm::UgGridHelpers::globalCell(grid),
-                                          Opm::UgGridHelpers::numFaces(grid),
-                                          Opm::UgGridHelpers::faceCells(grid),
-                                          Opm::UgGridHelpers::beginFaceCentroids(grid),
-                                          Opm::UgGridHelpers::beginCellCentroids(grid),
-                                          Opm::UgGridHelpers::dimensions(grid),
-                                          props, *deck_, gravity_[2], *state_);
-            }
-
-            // Threshold pressures.
-            std::map<std::pair<int, int>, double> maxDp;
-            computeMaxDp(maxDp, *deck_, *Base::eclipse_state_, grid_init_->grid(), *state_, props, gravity_[2]);
-            threshold_pressures_ = thresholdPressures(*deck_, *Base::eclipse_state_, grid, maxDp);
-            std::vector<double> threshold_pressures_nnc = thresholdPressuresNNC(*Base::eclipse_state_, Base::eclipse_state_->getInputNNC(), maxDp);
-            threshold_pressures_.insert(threshold_pressures_.end(), threshold_pressures_nnc.begin(), threshold_pressures_nnc.end());
-
-<<<<<<< HEAD
+
             // Run relperm diagnostics
             RelpermDiagnostics diagnostic;
             diagnostic.diagnosis(eclState(), deck(), this->grid());
@@ -776,18 +622,6 @@
 
             }
             return EXIT_SUCCESS;
-=======
-            // The capillary pressure is scaled in fluidprops_ to match the scaled capillary pressure in props.
-            if (deck_->hasKeyword("SWATINIT")) {
-                const int numCells = Opm::UgGridHelpers::numCells(grid);
-                std::vector<int> cells(numCells);
-                for (int c = 0; c < numCells; ++c) { cells[c] = c; }
-                std::vector<double> pc = state_->saturation();
-                props.capPress(numCells, state_->saturation().data(), cells.data(), pc.data(), nullptr);
-                fluidprops_->setSwatInitScaling(state_->saturation(), pc);
-            }
-            initHydroCarbonState(*state_, pu, Opm::UgGridHelpers::numCells(grid), deck_->hasKeyword("DISGAS"), deck_->hasKeyword("VAPOIL"));
->>>>>>> 42ab4d13
         }
 
         // Setup linear solver.
@@ -806,7 +640,6 @@
         void createSimulator()
         {
             // Create the simulator instance.
-<<<<<<< HEAD
             simulator_.reset(new Simulator(*ebosSimulator_,
                                            param_,
                                            *geoprops_,
@@ -816,22 +649,8 @@
                                            FluidSystem::enableDissolvedGas(),
                                            FluidSystem::enableVaporizedOil(),
                                            eclState(),
-                                           *output_writer_));
-=======
-            Base::simulator_.reset(new Simulator(*ebosSimulator_,
-                                                 Base::param_,
-                                                 *Base::geoprops_,
-                                                 *Base::fluidprops_,
-                                                 /*rockComp=*/nullptr,
-                                                 *Base::fis_solver_,
-                                                 Base::gravity_.data(),
-                                                 Base::deck_->hasKeyword("DISGAS"),
-                                                 Base::deck_->hasKeyword("VAPOIL"),
-                                                 Base::eclipse_state_,
-                                                 *Base::output_writer_,
-                                                 Base::threshold_pressures_,
-                                                 Base::defunct_well_names_));
->>>>>>> 42ab4d13
+                                           *output_writer_,
+                                           defunctWellNames()));
         }
 
     private:
@@ -886,6 +705,9 @@
 
         Grid& grid()
         { return ebosSimulator_->gridManager().grid(); }
+
+        std::unordered_set<std::string> defunctWellNames() const
+        { return ebosSimulator_->gridManager().defunctWellNames(); }
 
         std::unique_ptr<EbosSimulator> ebosSimulator_;
         int  mpi_rank_ = 0;
