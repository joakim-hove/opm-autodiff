/*
  Copyright 2012 SINTEF ICT, Applied Mathematics.

  This file is part of the Open Porous Media project (OPM).

  OPM is free software: you can redistribute it and/or modify
  it under the terms of the GNU General Public License as published by
  the Free Software Foundation, either version 3 of the License, or
  (at your option) any later version.

  OPM is distributed in the hope that it will be useful,
  but WITHOUT ANY WARRANTY; without even the implied warranty of
  MERCHANTABILITY or FITNESS FOR A PARTICULAR PURPOSE.  See the
  GNU General Public License for more details.

  You should have received a copy of the GNU General Public License
  along with OPM.  If not, see <http://www.gnu.org/licenses/>.
*/

#include "config.h"
#include <opm/core/props/BlackoilPropertiesFromDeck.hpp>
#include <opm/core/utility/parameters/ParameterGroup.hpp>

namespace Opm
{
    BlackoilPropertiesFromDeck::BlackoilPropertiesFromDeck(const EclipseGridParser& deck,
                                                           const UnstructuredGrid& grid,
                                                           bool init_rock)
    {
<<<<<<< HEAD
       if (init_rock){
            rock_.init(deck, grid);
        }
        pvt_.init(deck, 0);
        SaturationPropsFromDeck<SatFuncSimpleNonuniform>* ptr
            = new SaturationPropsFromDeck<SatFuncSimpleNonuniform>();
        satprops_.reset(ptr);
        ptr->init(deck, grid, 0);

        if (pvt_.numPhases() != satprops_->numPhases()) {
            OPM_THROW(std::runtime_error, "BlackoilPropertiesFromDeck::BlackoilPropertiesFromDeck() - Inconsistent number of phases in pvt data ("
                  << pvt_.numPhases() << ") and saturation-dependent function data (" << satprops_->numPhases() << ").");
        }
=======
        init(deck, grid.number_of_cells, grid.global_cell, grid.cartdims, grid.cell_centroids,
             grid.dimensions, init_rock);
>>>>>>> 2d54a739
    }


    BlackoilPropertiesFromDeck::BlackoilPropertiesFromDeck(Opm::DeckConstPtr newParserDeck,
                                                           const UnstructuredGrid& grid,
                                                           bool init_rock)
    {
        init(newParserDeck, grid.number_of_cells, grid.global_cell, grid.cartdims,
             grid.cell_centroids, grid.dimensions, init_rock);
    }

    BlackoilPropertiesFromDeck::BlackoilPropertiesFromDeck(const EclipseGridParser& deck,
                                                           const UnstructuredGrid& grid,
                                                           const parameter::ParameterGroup& param,
                                                           bool init_rock)
    {
<<<<<<< HEAD
        if(init_rock){
            rock_.init(deck, grid);
        }

        const int pvt_samples = param.getDefault("pvt_tab_size", 0);
        pvt_.init(deck, pvt_samples);

        // Unfortunate lack of pointer smartness here...
        const int sat_samples = param.getDefault("sat_tab_size", 0);
        std::string threephase_model = param.getDefault<std::string>("threephase_model", "simple");
        if (deck.hasField("ENDSCALE") && threephase_model != "gwseg") {
            OPM_THROW(std::runtime_error, "Sorry, end point scaling currently available for the 'gwseg' model only.");
        }
        if (sat_samples > 1) {
            if (threephase_model == "stone2") {
                SaturationPropsFromDeck<SatFuncStone2Uniform>* ptr
                    = new SaturationPropsFromDeck<SatFuncStone2Uniform>();
                satprops_.reset(ptr);
                ptr->init(deck, grid, sat_samples);
            } else if (threephase_model == "simple") {
                SaturationPropsFromDeck<SatFuncSimpleUniform>* ptr
                    = new SaturationPropsFromDeck<SatFuncSimpleUniform>();
                satprops_.reset(ptr);
                ptr->init(deck, grid, sat_samples);
            } else if (threephase_model == "gwseg") {
                SaturationPropsFromDeck<SatFuncGwsegUniform>* ptr
                    = new SaturationPropsFromDeck<SatFuncGwsegUniform>();
                satprops_.reset(ptr);
                ptr->init(deck, grid, sat_samples);
            } else {
                OPM_THROW(std::runtime_error, "Unknown threephase_model: " << threephase_model);
            }
        } else {
            if (threephase_model == "stone2") {
                SaturationPropsFromDeck<SatFuncStone2Nonuniform>* ptr
                    = new SaturationPropsFromDeck<SatFuncStone2Nonuniform>();
                satprops_.reset(ptr);
                ptr->init(deck, grid, sat_samples);
            } else if (threephase_model == "simple") {
                SaturationPropsFromDeck<SatFuncSimpleNonuniform>* ptr
                    = new SaturationPropsFromDeck<SatFuncSimpleNonuniform>();
                satprops_.reset(ptr);
                ptr->init(deck, grid, sat_samples);
            } else if (threephase_model == "gwseg") {
                SaturationPropsFromDeck<SatFuncGwsegNonuniform>* ptr
                    = new SaturationPropsFromDeck<SatFuncGwsegNonuniform>();
                satprops_.reset(ptr);
                ptr->init(deck, grid, sat_samples);
            } else {
                OPM_THROW(std::runtime_error, "Unknown threephase_model: " << threephase_model);
            }
        }

        if (pvt_.numPhases() != satprops_->numPhases()) {
            OPM_THROW(std::runtime_error, "BlackoilPropertiesFromDeck::BlackoilPropertiesFromDeck() - Inconsistent number of phases in pvt data ("
                  << pvt_.numPhases() << ") and saturation-dependent function data (" << satprops_->numPhases() << ").");
        }
=======
        init(deck, grid.number_of_cells, grid.global_cell, grid.cartdims, grid.cell_centroids, 
             grid.dimensions, param, init_rock);
>>>>>>> 2d54a739
    }

    BlackoilPropertiesFromDeck::BlackoilPropertiesFromDeck(Opm::DeckConstPtr newParserDeck,
                                                           const UnstructuredGrid& grid,
                                                           const parameter::ParameterGroup& param,
                                                           bool init_rock)
    {
        init(newParserDeck, grid.number_of_cells, grid.global_cell, grid.cartdims, grid.cell_centroids, 
             grid.dimensions, param, init_rock);
    }

    BlackoilPropertiesFromDeck::~BlackoilPropertiesFromDeck()
    {
    }


    /// \return   D, the number of spatial dimensions.
    int BlackoilPropertiesFromDeck::numDimensions() const
    {
        return rock_.numDimensions();
    }

    /// \return   N, the number of cells.
    int BlackoilPropertiesFromDeck::numCells() const
    {
        return rock_.numCells();
    }

    /// \return   Array of N porosity values.
    const double* BlackoilPropertiesFromDeck::porosity() const
    {
        return rock_.porosity();
    }

    /// \return   Array of ND^2 permeability values.
    ///           The D^2 permeability values for a cell are organized as a matrix,
    ///           which is symmetric (so ordering does not matter).
    const double* BlackoilPropertiesFromDeck::permeability() const
    {
        return rock_.permeability();
    }


    // ---- Fluid interface ----

    /// \return   P, the number of phases (also the number of components).
    int BlackoilPropertiesFromDeck::numPhases() const
    {
        return pvt_.numPhases();
    }

    /// \return   Object describing the active phases.
    PhaseUsage BlackoilPropertiesFromDeck::phaseUsage() const
    {
        return pvt_.phaseUsage();
    }

    /// \param[in]  n      Number of data points.
    /// \param[in]  p      Array of n pressure values.
    /// \param[in]  z      Array of nP surface volume values.
    /// \param[in]  cells  Array of n cell indices to be associated with the p and z values.
    /// \param[out] mu     Array of nP viscosity values, array must be valid before calling.
    /// \param[out] dmudp  If non-null: array of nP viscosity derivative values,
    ///                    array must be valid before calling.
    void BlackoilPropertiesFromDeck::viscosity(const int n,
                                               const double* p,
                                               const double* z,
                                               const int* /*cells*/,
                                               double* mu,
                                               double* dmudp) const
    {
        if (dmudp) {
            OPM_THROW(std::runtime_error, "BlackoilPropertiesFromDeck::viscosity()  --  derivatives of viscosity not yet implemented.");
        } else {
            pvt_.mu(n, p, z, mu);
        }
    }

    /// \param[in]  n      Number of data points.
    /// \param[in]  p      Array of n pressure values.
    /// \param[in]  z      Array of nP surface volume values.
    /// \param[in]  cells  Array of n cell indices to be associated with the p and z values.
    /// \param[out] A      Array of nP^2 values, array must be valid before calling.
    ///                    The P^2 values for a cell give the matrix A = RB^{-1} which
    ///                    relates z to u by z = Au. The matrices are output in Fortran order.
    /// \param[out] dAdp   If non-null: array of nP^2 matrix derivative values,
    ///                    array must be valid before calling. The matrices are output
    ///                    in Fortran order.
    void BlackoilPropertiesFromDeck::matrix(const int n,
                                            const double* p,
                                            const double* z,
                                            const int* /*cells*/,
                                            double* A,
                                            double* dAdp) const
    {
        const int np = numPhases();
        B_.resize(n*np);
        R_.resize(n*np);
        if (dAdp) {
            dB_.resize(n*np);
            dR_.resize(n*np);
            pvt_.dBdp(n, p, z, &B_[0], &dB_[0]);
            pvt_.dRdp(n, p, z, &R_[0], &dR_[0]);
        } else {
            pvt_.B(n, p, z, &B_[0]);
            pvt_.R(n, p, z, &R_[0]);
        }
        const int* phase_pos = pvt_.phasePosition();
        bool oil_and_gas = pvt_.phaseUsed()[BlackoilPhases::Liquid] &&
            pvt_.phaseUsed()[BlackoilPhases::Vapour];
        const int o = phase_pos[BlackoilPhases::Liquid];
        const int g = phase_pos[BlackoilPhases::Vapour];

        // Compute A matrix
// #pragma omp parallel for
        for (int i = 0; i < n; ++i) {
            double* m = A + i*np*np;
            std::fill(m, m + np*np, 0.0);
            // Diagonal entries.
            for (int phase = 0; phase < np; ++phase) {
                m[phase + phase*np] = 1.0/B_[i*np + phase];
            }
            // Off-diagonal entries.
            if (oil_and_gas) {
                m[o + g*np] = R_[i*np + g]/B_[i*np + g];
                m[g + o*np] = R_[i*np + o]/B_[i*np + o];
            }
        }

        // Derivative of A matrix.
        // A     = R*inv(B) whence
        //
        // dA/dp = (dR/dp*inv(B) + R*d(inv(B))/dp)
        //       = (dR/dp*inv(B) - R*inv(B)*(dB/dp)*inv(B))
        //       = (dR/dp - A*(dB/dp)) * inv(B)
        //
        // The B matrix is diagonal and that fact is exploited in the
        // following implementation.
        if (dAdp) {
// #pragma omp parallel for
            // (1): dA/dp <- A
            std::copy(A, A + n*np*np, dAdp);

            for (int i = 0; i < n; ++i) {
                double*       m  = dAdp + i*np*np;

                // (2): dA/dp <- -dA/dp*(dB/dp) == -A*(dB/dp)
                const double* dB = & dB_[i * np];
                for (int col = 0; col < np; ++col) {
                    for (int row = 0; row < np; ++row) {
                        m[col*np + row] *= - dB[ col ]; // Note sign.
                    }
                }

                if (oil_and_gas) {
                    // (2b): dA/dp += dR/dp (== dR/dp - A*(dB/dp))
                    const double* dR = & dR_[i * np];

                    m[o*np + g] += dR[ o ];
                    m[g*np + o] += dR[ g ];
                }

                // (3): dA/dp *= inv(B) (== final result)
                const double* B = & B_[i * np];
                for (int col = 0; col < np; ++col) {
                    for (int row = 0; row < np; ++row) {
                        m[col*np + row] /= B[ col ];
                    }
                }
            }
        }
    }

    /// \param[in]  n      Number of data points.
    /// \param[in]  A      Array of nP^2 values, where the P^2 values for a cell give the
    ///                    matrix A = RB^{-1} which relates z to u by z = Au. The matrices
    ///                    are assumed to be in Fortran order, and are typically the result
    ///                    of a call to the method matrix().
    /// \param[out] rho    Array of nP density values, array must be valid before calling.
    void BlackoilPropertiesFromDeck::density(const int n,
                                             const double* A,
                                             double* rho) const
    {
        const int np = numPhases();
        const double* sdens = pvt_.surfaceDensities();
// #pragma omp parallel for
        for (int i = 0; i < n; ++i) {
            for (int phase = 0; phase < np; ++phase) {
                rho[np*i + phase] = 0.0;
                for (int comp = 0; comp < np; ++comp) {
                    rho[np*i + phase] += A[i*np*np + np*phase + comp]*sdens[comp];
                }
            }
        }
    }

    /// Densities of stock components at surface conditions.
    /// \return Array of P density values.
    const double* BlackoilPropertiesFromDeck::surfaceDensity() const
    {
        return pvt_.surfaceDensities();
    }

    /// \param[in]  n      Number of data points.
    /// \param[in]  s      Array of nP saturation values.
    /// \param[in]  cells  Array of n cell indices to be associated with the s values.
    /// \param[out] kr     Array of nP relperm values, array must be valid before calling.
    /// \param[out] dkrds  If non-null: array of nP^2 relperm derivative values,
    ///                    array must be valid before calling.
    ///                    The P^2 derivative matrix is
    ///                           m_{ij} = \frac{dkr_i}{ds^j},
    ///                    and is output in Fortran order (m_00 m_10 m_20 m01 ...)
    void BlackoilPropertiesFromDeck::relperm(const int n,
                                             const double* s,
                                             const int* cells,
                                             double* kr,
                                             double* dkrds) const
    {
        satprops_->relperm(n, s, cells, kr, dkrds);
    }


    /// \param[in]  n      Number of data points.
    /// \param[in]  s      Array of nP saturation values.
    /// \param[in]  cells  Array of n cell indices to be associated with the s values.
    /// \param[out] pc     Array of nP capillary pressure values, array must be valid before calling.
    /// \param[out] dpcds  If non-null: array of nP^2 derivative values,
    ///                    array must be valid before calling.
    ///                    The P^2 derivative matrix is
    ///                           m_{ij} = \frac{dpc_i}{ds^j},
    ///                    and is output in Fortran order (m_00 m_10 m_20 m01 ...)
    void BlackoilPropertiesFromDeck::capPress(const int n,
                                              const double* s,
                                              const int* cells,
                                              double* pc,
                                              double* dpcds) const
    {
        satprops_->capPress(n, s, cells, pc, dpcds);
    }


    /// Obtain the range of allowable saturation values.
    /// In cell cells[i], saturation of phase p is allowed to be
    /// in the interval [smin[i*P + p], smax[i*P + p]].
    /// \param[in]  n      Number of data points.
    /// \param[in]  cells  Array of n cell indices.
    /// \param[out] smin   Array of nP minimum s values, array must be valid before calling.
    /// \param[out] smax   Array of nP maximum s values, array must be valid before calling.
    void BlackoilPropertiesFromDeck::satRange(const int n,
                                              const int* cells,
                                              double* smin,
                                              double* smax) const
    {
        satprops_->satRange(n, cells, smin, smax);
    }


} // namespace Opm
<|MERGE_RESOLUTION|>--- conflicted
+++ resolved
@@ -27,24 +27,8 @@
                                                            const UnstructuredGrid& grid,
                                                            bool init_rock)
     {
-<<<<<<< HEAD
-       if (init_rock){
-            rock_.init(deck, grid);
-        }
-        pvt_.init(deck, 0);
-        SaturationPropsFromDeck<SatFuncSimpleNonuniform>* ptr
-            = new SaturationPropsFromDeck<SatFuncSimpleNonuniform>();
-        satprops_.reset(ptr);
-        ptr->init(deck, grid, 0);
-
-        if (pvt_.numPhases() != satprops_->numPhases()) {
-            OPM_THROW(std::runtime_error, "BlackoilPropertiesFromDeck::BlackoilPropertiesFromDeck() - Inconsistent number of phases in pvt data ("
-                  << pvt_.numPhases() << ") and saturation-dependent function data (" << satprops_->numPhases() << ").");
-        }
-=======
         init(deck, grid.number_of_cells, grid.global_cell, grid.cartdims, grid.cell_centroids,
              grid.dimensions, init_rock);
->>>>>>> 2d54a739
     }
 
 
@@ -61,68 +45,8 @@
                                                            const parameter::ParameterGroup& param,
                                                            bool init_rock)
     {
-<<<<<<< HEAD
-        if(init_rock){
-            rock_.init(deck, grid);
-        }
-
-        const int pvt_samples = param.getDefault("pvt_tab_size", 0);
-        pvt_.init(deck, pvt_samples);
-
-        // Unfortunate lack of pointer smartness here...
-        const int sat_samples = param.getDefault("sat_tab_size", 0);
-        std::string threephase_model = param.getDefault<std::string>("threephase_model", "simple");
-        if (deck.hasField("ENDSCALE") && threephase_model != "gwseg") {
-            OPM_THROW(std::runtime_error, "Sorry, end point scaling currently available for the 'gwseg' model only.");
-        }
-        if (sat_samples > 1) {
-            if (threephase_model == "stone2") {
-                SaturationPropsFromDeck<SatFuncStone2Uniform>* ptr
-                    = new SaturationPropsFromDeck<SatFuncStone2Uniform>();
-                satprops_.reset(ptr);
-                ptr->init(deck, grid, sat_samples);
-            } else if (threephase_model == "simple") {
-                SaturationPropsFromDeck<SatFuncSimpleUniform>* ptr
-                    = new SaturationPropsFromDeck<SatFuncSimpleUniform>();
-                satprops_.reset(ptr);
-                ptr->init(deck, grid, sat_samples);
-            } else if (threephase_model == "gwseg") {
-                SaturationPropsFromDeck<SatFuncGwsegUniform>* ptr
-                    = new SaturationPropsFromDeck<SatFuncGwsegUniform>();
-                satprops_.reset(ptr);
-                ptr->init(deck, grid, sat_samples);
-            } else {
-                OPM_THROW(std::runtime_error, "Unknown threephase_model: " << threephase_model);
-            }
-        } else {
-            if (threephase_model == "stone2") {
-                SaturationPropsFromDeck<SatFuncStone2Nonuniform>* ptr
-                    = new SaturationPropsFromDeck<SatFuncStone2Nonuniform>();
-                satprops_.reset(ptr);
-                ptr->init(deck, grid, sat_samples);
-            } else if (threephase_model == "simple") {
-                SaturationPropsFromDeck<SatFuncSimpleNonuniform>* ptr
-                    = new SaturationPropsFromDeck<SatFuncSimpleNonuniform>();
-                satprops_.reset(ptr);
-                ptr->init(deck, grid, sat_samples);
-            } else if (threephase_model == "gwseg") {
-                SaturationPropsFromDeck<SatFuncGwsegNonuniform>* ptr
-                    = new SaturationPropsFromDeck<SatFuncGwsegNonuniform>();
-                satprops_.reset(ptr);
-                ptr->init(deck, grid, sat_samples);
-            } else {
-                OPM_THROW(std::runtime_error, "Unknown threephase_model: " << threephase_model);
-            }
-        }
-
-        if (pvt_.numPhases() != satprops_->numPhases()) {
-            OPM_THROW(std::runtime_error, "BlackoilPropertiesFromDeck::BlackoilPropertiesFromDeck() - Inconsistent number of phases in pvt data ("
-                  << pvt_.numPhases() << ") and saturation-dependent function data (" << satprops_->numPhases() << ").");
-        }
-=======
         init(deck, grid.number_of_cells, grid.global_cell, grid.cartdims, grid.cell_centroids, 
              grid.dimensions, param, init_rock);
->>>>>>> 2d54a739
     }
 
     BlackoilPropertiesFromDeck::BlackoilPropertiesFromDeck(Opm::DeckConstPtr newParserDeck,
